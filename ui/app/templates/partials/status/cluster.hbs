<div class="popup-menu-content">
  <div class="box">
    {{#unless version.isOSS}}
      {{#if (and activeCluster.unsealed auth.currentToken)}}
        {{#unless cluster.dr.isSecondary}}
          {{#if (has-permission 'status' routeParams='replication')}}
            <nav class="menu">
              <p class="menu-label">Replication</p>
              <ul>
                {{#if cluster.anyReplicationEnabled}}
                  <li>
                    <LinkTo @route="vault.cluster.replication.mode.index" @model="dr" @disabled={{not currentToken}} @invokeAction={{action onLinkClick}}>
                      <ReplicationModeSummary @mode="dr" @display="menu" @cluster={{cluster}} />
                    </LinkTo>
                  </li>
                  <li>
                    {{#if (has-feature "Performance Replication")}}
                      <LinkTo @route="vault.cluster.replication.mode.index" @model="performance" @disabled={{not currentToken}} @invokeAction={{action onLinkClick}}>
                        <ReplicationModeSummary @mode="performance" @display="menu" @cluster={{cluster}} @tagName="span" />
                      </LinkTo>
                    {{else}}
                      <ReplicationModeSummary @mode="performance" @display="menu" @cluster={{cluster}} @class="menu-item" />
                    {{/if}}
                  </li>
                {{else}}
                  <li>
                    <LinkTo @route="vault.cluster.replication" @invokeAction={{action onLinkClick}}>
                      <div class="level is-mobile">
                        <span class="level-left">Enable</span>
                        <Icon @glyph="plus-circle-outline" @class="has-text-grey-light level-right" />
                      </div>
                    </LinkTo>
                  </li>
                {{/if}}
              </ul>
            </nav>
            <hr/>
          {{/if}}
        {{else}}
          {{#if (has-permission 'status' routeParams='replication')}}
            <nav class="menu">
              <p class="menu-label">Replication</p>
              <ul>
                {{#if cluster.anyReplicationEnabled}}
                  <li>
                    <LinkTo @route="vault.cluster.replication-dr-promote.details" @disabled={{not currentToken}} @invokeAction={{action onLinkClick}}>
                      <ReplicationModeSummary @mode="dr" @display="menu" @cluster={{cluster}} />
                    </LinkTo>
                  </li>
                {{/if}}
              </ul>
            </nav>
            <hr/>
          {{/if}}
        {{/unless}}
      {{/if}}
    {{/unless}}
      <nav class="menu">
        <div class="menu-label">
          Server
        </div>
        <ul class="menu-list">
          <li class="action">
            {{#if activeCluster.unsealed}}
              {{#if (and (has-permission 'status' routeParams='seal') (not cluster.dr.isSecondary))}}
                <LinkTo @route="vault.cluster.settings.seal" @model={{cluster.name}} @invokeAction={{action (queue (action onLinkClick) (action d.actions.close))}}>
                  <div class="level is-mobile">
                    <span class="level-left">Unsealed</span>
                    <Icon @glyph="check-circle-outline" class="has-text-success level-right" />
                  </div>
                </LinkTo>
              {{else}}
                <span class="menu-item">
                  <div class="level is-mobile">
                    <span class="level-left">Unsealed</span>
                    <Icon @glyph="check-circle-outline" class="has-text-success level-right" />
                  </div>
                </span>
              {{/if}}
            {{else}}
              <span class="menu-item">
                <div class="level is-mobile">
                  <span class="level-left has-text-danger">Sealed</span>
                  <Icon @glyph="cancel-circle-outline" class="has-text-danger level-right" />
                </div>
              </span>
            {{/if}}
          </li>
        </ul>
        {{#if (and (or
        (and version.features (has-permission 'status' routeParams='license'))
        (and cluster.usingRaft (has-permission 'status' routeParams='raft'))
        )
        (not cluster.dr.isSecondary))
        }}
          <ul class="menu-list">
            {{#if (and version.features (has-permission 'status' routeParams='license') (not cluster.dr.isSecondary))}}
              <li class="action">
                <LinkTo @route="vault.cluster.license" @model={{activeCluster.name}} @invokeAction={{action (queue (action onLinkClick) (action d.actions.close))}}>
                  <div class="level is-mobile">
                    <span class="level-left">License</span>
                    <Chevron class="has-text-grey-light level-right" />
                  </div>
                </LinkTo>
              </li>
            {{/if}}
            {{#if (and cluster.usingRaft (has-permission 'status' routeParams='raft'))}}
              <li class="action">
                <LinkTo @route="vault.cluster.storage" @model={{activeCluster.name}} @invokeAction={{onLinkClick}}>
                  <div class="level is-mobile">
                    <span class="level-left">Raft Storage</span>
                    <Chevron class="has-text-grey-light level-right" />
                  </div>
                </LinkTo>
              </li>
            {{/if}}
          </ul>
        {{/if}}
        {{#if ( and (has-permission 'metrics' routeParams='activity') (not cluster.dr.isSecondary) auth.currentToken)}}
          <ul class="menu-list">
            <li class="action">
<<<<<<< HEAD
              <LinkTo @route="vault.cluster.metrics" @invokeAction={{action (queue (action onLinkClick) (action d.actions.close))}}>
=======
              {{#link-to 'vault.cluster.metrics'
                invokeAction=(action (queue (action onLinkClick) (action d.actions.close)))
              }}
>>>>>>> f4599f19
                <div class="level is-mobile">
                  <span class="level-left">Metrics</span>
                  <Chevron class="has-text-grey-light level-right" />
                </div>
              </LinkTo>
            </li>
          </ul>
        {{/if}}
      </nav>
  </div>
</div><|MERGE_RESOLUTION|>--- conflicted
+++ resolved
@@ -119,13 +119,7 @@
         {{#if ( and (has-permission 'metrics' routeParams='activity') (not cluster.dr.isSecondary) auth.currentToken)}}
           <ul class="menu-list">
             <li class="action">
-<<<<<<< HEAD
               <LinkTo @route="vault.cluster.metrics" @invokeAction={{action (queue (action onLinkClick) (action d.actions.close))}}>
-=======
-              {{#link-to 'vault.cluster.metrics'
-                invokeAction=(action (queue (action onLinkClick) (action d.actions.close)))
-              }}
->>>>>>> f4599f19
                 <div class="level is-mobile">
                   <span class="level-left">Metrics</span>
                   <Chevron class="has-text-grey-light level-right" />
