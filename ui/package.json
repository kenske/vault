--- conflicted
+++ resolved
@@ -81,17 +81,10 @@
     "ember-cli-deprecation-workflow": "^1.0.1",
     "ember-cli-element-closest-polyfill": "^0.0.1",
     "ember-cli-flash": "^1.7.2",
-<<<<<<< HEAD
     "ember-cli-htmlbars": "^5.2.0",
     "ember-cli-inject-live-reload": "^2.0.2",
     "ember-cli-page-object": "^1.17.0",
-=======
-    "ember-cli-htmlbars": "^3.0.0",
-    "ember-cli-htmlbars-inline-precompile": "^2.1.0",
-    "ember-cli-inject-live-reload": "^2.0.1",
     "ember-cli-mirage": "^1.1.8",
-    "ember-cli-page-object": "^1.15.3",
->>>>>>> 3b992d37
     "ember-cli-pretender": "^3.1.1",
     "ember-cli-sass": "^10.0.1",
     "ember-cli-sri": "meirish/ember-cli-sri#rooturl",
