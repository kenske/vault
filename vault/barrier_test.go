package vault

import (
	"context"
	"crypto/rand"
	"reflect"
	"testing"
	"time"

	"github.com/hashicorp/vault/sdk/logical"
)

func testBarrier(t *testing.T, b SecurityBarrier) {
<<<<<<< HEAD
	// Should not be initialized
	init, err := b.Initialized(context.Background())
	if err != nil {
		t.Fatalf("err: %v", err)
	}
	if init {
		t.Fatalf("should not be initialized")
	}

	// Should start sealed
	sealed, err := b.Sealed()
	if err != nil {
		t.Fatalf("err: %v", err)
	}
	if !sealed {
		t.Fatalf("should be sealed")
	}

	// Sealing should be a no-op
	if err := b.Seal(); err != nil {
		t.Fatalf("err: %v", err)
	}

	// All operations should fail
	e := &logical.StorageEntry{Key: "test", Value: []byte("test")}
	if err := b.Put(context.Background(), e); err != ErrBarrierSealed {
		t.Fatalf("err: %v", err)
	}
	if _, err := b.Get(context.Background(), "test"); err != ErrBarrierSealed {
		t.Fatalf("err: %v", err)
	}
	if err := b.Delete(context.Background(), "test"); err != ErrBarrierSealed {
		t.Fatalf("err: %v", err)
	}
	if _, err := b.List(context.Background(), ""); err != ErrBarrierSealed {
		t.Fatalf("err: %v", err)
	}

	// Get a new key
	key, err := b.GenerateKey(rand.Reader)
	if err != nil {
		t.Fatalf("err: %v", err)
	}

	// Validate minimum key length
	min, max := b.KeyLength()
	if min < 16 {
		t.Fatalf("minimum key size too small: %d", min)
	}
	if max < min {
		t.Fatalf("maximum key size smaller than min")
	}

	// Unseal should not work
	if err := b.Unseal(context.Background(), key); err != ErrBarrierNotInit {
		t.Fatalf("err: %v", err)
	}

	// Initialize the vault
	if err := b.Initialize(context.Background(), key, nil, rand.Reader); err != nil {
		t.Fatalf("err: %v", err)
	}

	// Double Initialize should fail
	if err := b.Initialize(context.Background(), key, nil, rand.Reader); err != ErrBarrierAlreadyInit {
		t.Fatalf("err: %v", err)
	}

	// Should be initialized
	init, err = b.Initialized(context.Background())
	if err != nil {
		t.Fatalf("err: %v", err)
	}
	if !init {
		t.Fatalf("should be initialized")
	}

	// Should still be sealed
	sealed, err = b.Sealed()
	if err != nil {
		t.Fatalf("err: %v", err)
	}
	if !sealed {
		t.Fatalf("should sealed")
	}

	// Unseal should work
	if err := b.Unseal(context.Background(), key); err != nil {
		t.Fatalf("err: %v", err)
	}

	// Unseal should no-op when done twice
	if err := b.Unseal(context.Background(), key); err != nil {
		t.Fatalf("err: %v", err)
	}

	// Should no longer be sealed
	sealed, err = b.Sealed()
	if err != nil {
		t.Fatalf("err: %v", err)
	}
	if sealed {
		t.Fatalf("should be unsealed")
	}

	// Verify the master key
	if err := b.VerifyRoot(key); err != nil {
		t.Fatalf("err: %v", err)
	}
=======
	err, e, key := testInitAndUnseal(t, b)
>>>>>>> 9338b5ad

	// Operations should work
	out, err := b.Get(context.Background(), "test")
	if err != nil {
		t.Fatalf("err: %v", err)
	}
	if out != nil {
		t.Fatalf("bad: %v", out)
	}

	// List should have only "core/"
	keys, err := b.List(context.Background(), "")
	if err != nil {
		t.Fatalf("err: %v", err)
	}
	if len(keys) != 1 || keys[0] != "core/" {
		t.Fatalf("bad: %v", keys)
	}

	// Try to write
	if err := b.Put(context.Background(), e); err != nil {
		t.Fatalf("err: %v", err)
	}

	// Should be equal
	out, err = b.Get(context.Background(), "test")
	if err != nil {
		t.Fatalf("err: %v", err)
	}
	if !reflect.DeepEqual(out, e) {
		t.Fatalf("bad: %v exp: %v", out, e)
	}

	// List should show the items
	keys, err = b.List(context.Background(), "")
	if err != nil {
		t.Fatalf("err: %v", err)
	}
	if len(keys) != 2 {
		t.Fatalf("bad: %v", keys)
	}
	if keys[0] != "core/" || keys[1] != "test" {
		t.Fatalf("bad: %v", keys)
	}

	// Delete should clear
	err = b.Delete(context.Background(), "test")
	if err != nil {
		t.Fatalf("err: %v", err)
	}

	// Double Delete is fine
	err = b.Delete(context.Background(), "test")
	if err != nil {
		t.Fatalf("err: %v", err)
	}

	// Should be nil
	out, err = b.Get(context.Background(), "test")
	if err != nil {
		t.Fatalf("err: %v", err)
	}
	if out != nil {
		t.Fatalf("bad: %v", out)
	}

	// List should have nothing
	keys, err = b.List(context.Background(), "")
	if err != nil {
		t.Fatalf("err: %v", err)
	}
	if len(keys) != 1 || keys[0] != "core/" {
		t.Fatalf("bad: %v", keys)
	}

	// Add the item back
	if err := b.Put(context.Background(), e); err != nil {
		t.Fatalf("err: %v", err)
	}

	// Reseal should prevent any updates
	if err := b.Seal(); err != nil {
		t.Fatalf("err: %v", err)
	}

	// No access allowed
	if _, err := b.Get(context.Background(), "test"); err != ErrBarrierSealed {
		t.Fatalf("err: %v", err)
	}

	// Unseal should work
	if err := b.Unseal(context.Background(), key); err != nil {
		t.Fatalf("err: %v", err)
	}

	// Should be equal
	out, err = b.Get(context.Background(), "test")
	if err != nil {
		t.Fatalf("err: %v", err)
	}
	if !reflect.DeepEqual(out, e) {
		t.Fatalf("bad: %v exp: %v", out, e)
	}

	// Final cleanup
	err = b.Delete(context.Background(), "test")
	if err != nil {
		t.Fatalf("err: %v", err)
	}

	// Reseal should prevent any updates
	if err := b.Seal(); err != nil {
		t.Fatalf("err: %v", err)
	}

	// Modify the key
	key[0]++

	// Unseal should fail
	if err := b.Unseal(context.Background(), key); err != ErrBarrierInvalidKey {
		t.Fatalf("err: %v", err)
	}
}

func testInitAndUnseal(t *testing.T, b SecurityBarrier) (error, *logical.StorageEntry, []byte) {
	// Should not be initialized
	init, err := b.Initialized(context.Background())
	if err != nil {
		t.Fatalf("err: %v", err)
	}
	if init {
		t.Fatalf("should not be initialized")
	}

	// Should start sealed
	sealed, err := b.Sealed()
	if err != nil {
		t.Fatalf("err: %v", err)
	}
	if !sealed {
		t.Fatalf("should be sealed")
	}

	// Sealing should be a no-op
	if err := b.Seal(); err != nil {
		t.Fatalf("err: %v", err)
	}

	// All operations should fail
	e := &logical.StorageEntry{Key: "test", Value: []byte("test")}
	if err := b.Put(context.Background(), e); err != ErrBarrierSealed {
		t.Fatalf("err: %v", err)
	}
	if _, err := b.Get(context.Background(), "test"); err != ErrBarrierSealed {
		t.Fatalf("err: %v", err)
	}
	if err := b.Delete(context.Background(), "test"); err != ErrBarrierSealed {
		t.Fatalf("err: %v", err)
	}
	if _, err := b.List(context.Background(), ""); err != ErrBarrierSealed {
		t.Fatalf("err: %v", err)
	}

	// Get a new key
	key, err := b.GenerateKey(rand.Reader)
	if err != nil {
		t.Fatalf("err: %v", err)
	}

	// Validate minimum key length
	min, max := b.KeyLength()
	if min < 16 {
		t.Fatalf("minimum key size too small: %d", min)
	}
	if max < min {
		t.Fatalf("maximum key size smaller than min")
	}

	// Unseal should not work
	if err := b.Unseal(context.Background(), key); err != ErrBarrierNotInit {
		t.Fatalf("err: %v", err)
	}

	// Initialize the vault
	if err := b.Initialize(context.Background(), key, nil, rand.Reader); err != nil {
		t.Fatalf("err: %v", err)
	}

	// Double Initialize should fail
	if err := b.Initialize(context.Background(), key, nil, rand.Reader); err != ErrBarrierAlreadyInit {
		t.Fatalf("err: %v", err)
	}

	// Should be initialized
	init, err = b.Initialized(context.Background())
	if err != nil {
		t.Fatalf("err: %v", err)
	}
	if !init {
		t.Fatalf("should be initialized")
	}

	// Should still be sealed
	sealed, err = b.Sealed()
	if err != nil {
		t.Fatalf("err: %v", err)
	}
	if !sealed {
		t.Fatalf("should sealed")
	}

	// Unseal should work
	if err := b.Unseal(context.Background(), key); err != nil {
		t.Fatalf("err: %v", err)
	}

	// Unseal should no-op when done twice
	if err := b.Unseal(context.Background(), key); err != nil {
		t.Fatalf("err: %v", err)
	}

	// Should no longer be sealed
	sealed, err = b.Sealed()
	if err != nil {
		t.Fatalf("err: %v", err)
	}
	if sealed {
		t.Fatalf("should be unsealed")
	}

	// Verify the master key
	if err := b.VerifyMaster(key); err != nil {
		t.Fatalf("err: %v", err)
	}
	return err, e, key
}

func testBarrier_Rotate(t *testing.T, b SecurityBarrier) {
	// Initialize the barrier
	key, _ := b.GenerateKey(rand.Reader)
	b.Initialize(context.Background(), key, nil, rand.Reader)
	err := b.Unseal(context.Background(), key)
	if err != nil {
		t.Fatalf("err: %v", err)
	}

	// Check the key info
	info, err := b.ActiveKeyInfo()
	if err != nil {
		t.Fatalf("err: %v", err)
	}
	if info.Term != 1 {
		t.Fatalf("Bad term: %d", info.Term)
	}
	if time.Since(info.InstallTime) > time.Second {
		t.Fatalf("Bad install: %v", info.InstallTime)
	}
	first := info.InstallTime

	// Write a key
	e1 := &logical.StorageEntry{Key: "test", Value: []byte("test")}
	if err := b.Put(context.Background(), e1); err != nil {
		t.Fatalf("err: %v", err)
	}

	// Rotate the encryption key
	newTerm, err := b.Rotate(context.Background(), rand.Reader)
	if err != nil {
		t.Fatalf("err: %v", err)
	}
	if newTerm != 2 {
		t.Fatalf("bad: %v", newTerm)
	}

	// Check the key info
	info, err = b.ActiveKeyInfo()
	if err != nil {
		t.Fatalf("err: %v", err)
	}
	if info.Term != 2 {
		t.Fatalf("Bad term: %d", info.Term)
	}
	if !info.InstallTime.After(first) {
		t.Fatalf("Bad install: %v", info.InstallTime)
	}

	// Write another key
	e2 := &logical.StorageEntry{Key: "foo", Value: []byte("test")}
	if err := b.Put(context.Background(), e2); err != nil {
		t.Fatalf("err: %v", err)
	}

	// Reading both should work
	out, err := b.Get(context.Background(), e1.Key)
	if err != nil {
		t.Fatalf("err: %v", err)
	}
	if out == nil {
		t.Fatalf("bad: %v", out)
	}

	out, err = b.Get(context.Background(), e2.Key)
	if err != nil {
		t.Fatalf("err: %v", err)
	}
	if out == nil {
		t.Fatalf("bad: %v", out)
	}

	// Seal and unseal
	err = b.Seal()
	if err != nil {
		t.Fatalf("err: %v", err)
	}
	err = b.Unseal(context.Background(), key)
	if err != nil {
		t.Fatalf("err: %v", err)
	}

	// Reading both should work
	out, err = b.Get(context.Background(), e1.Key)
	if err != nil {
		t.Fatalf("err: %v", err)
	}
	if out == nil {
		t.Fatalf("bad: %v", out)
	}

	out, err = b.Get(context.Background(), e2.Key)
	if err != nil {
		t.Fatalf("err: %v", err)
	}
	if out == nil {
		t.Fatalf("bad: %v", out)
	}

	// Should be fine to reload keyring
	err = b.ReloadKeyring(context.Background())
	if err != nil {
		t.Fatalf("err: %v", err)
	}
}

func testBarrier_Rekey(t *testing.T, b SecurityBarrier) {
	// Initialize the barrier
	key, _ := b.GenerateKey(rand.Reader)
	b.Initialize(context.Background(), key, nil, rand.Reader)
	err := b.Unseal(context.Background(), key)
	if err != nil {
		t.Fatalf("err: %v", err)
	}

	// Write a key
	e1 := &logical.StorageEntry{Key: "test", Value: []byte("test")}
	if err := b.Put(context.Background(), e1); err != nil {
		t.Fatalf("err: %v", err)
	}

	// Verify the master key
	if err := b.VerifyRoot(key); err != nil {
		t.Fatalf("err: %v", err)
	}

	// Rekey to a new key
	newKey, _ := b.GenerateKey(rand.Reader)
	err = b.Rekey(context.Background(), newKey)
	if err != nil {
		t.Fatalf("err: %v", err)
	}

	// Verify the old master key
	if err := b.VerifyRoot(key); err != ErrBarrierInvalidKey {
		t.Fatalf("err: %v", err)
	}

	// Verify the new master key
	if err := b.VerifyRoot(newKey); err != nil {
		t.Fatalf("err: %v", err)
	}

	// Reading should work
	out, err := b.Get(context.Background(), e1.Key)
	if err != nil {
		t.Fatalf("err: %v", err)
	}
	if out == nil {
		t.Fatalf("bad: %v", out)
	}

	// Seal
	err = b.Seal()
	if err != nil {
		t.Fatalf("err: %v", err)
	}

	// Unseal with old key should fail
	err = b.Unseal(context.Background(), key)
	if err == nil {
		t.Fatalf("unseal should fail")
	}

	// Unseal with new keys should work
	err = b.Unseal(context.Background(), newKey)
	if err != nil {
		t.Fatalf("err: %v", err)
	}

	// Reading should work
	out, err = b.Get(context.Background(), e1.Key)
	if err != nil {
		t.Fatalf("err: %v", err)
	}
	if out == nil {
		t.Fatalf("bad: %v", out)
	}

	// Should be fine to reload keyring
	err = b.ReloadKeyring(context.Background())
	if err != nil {
		t.Fatalf("err: %v", err)
	}
}

func testBarrier_Upgrade(t *testing.T, b1, b2 SecurityBarrier) {
	// Initialize the barrier
	key, _ := b1.GenerateKey(rand.Reader)
	b1.Initialize(context.Background(), key, nil, rand.Reader)
	err := b1.Unseal(context.Background(), key)
	if err != nil {
		t.Fatalf("err: %v", err)
	}
	err = b2.Unseal(context.Background(), key)
	if err != nil {
		t.Fatalf("err: %v", err)
	}

	// Rotate the encryption key
	newTerm, err := b1.Rotate(context.Background(), rand.Reader)
	if err != nil {
		t.Fatalf("err: %v", err)
	}

	// Create upgrade path
	err = b1.CreateUpgrade(context.Background(), newTerm)
	if err != nil {
		t.Fatalf("err: %v", err)
	}

	// Check for an upgrade
	did, updated, err := b2.CheckUpgrade(context.Background())
	if err != nil {
		t.Fatalf("err: %v", err)
	}
	if !did || updated != newTerm {
		t.Fatalf("failed to upgrade")
	}

	// Should have no upgrades pending
	did, updated, err = b2.CheckUpgrade(context.Background())
	if err != nil {
		t.Fatalf("err: %v", err)
	}
	if did {
		t.Fatalf("should not have upgrade")
	}

	// Rotate the encryption key
	newTerm, err = b1.Rotate(context.Background(), rand.Reader)
	if err != nil {
		t.Fatalf("err: %v", err)
	}

	// Create upgrade path
	err = b1.CreateUpgrade(context.Background(), newTerm)
	if err != nil {
		t.Fatalf("err: %v", err)
	}

	// Destroy upgrade path
	err = b1.DestroyUpgrade(context.Background(), newTerm)
	if err != nil {
		t.Fatalf("err: %v", err)
	}

	// Should have no upgrades pending
	did, updated, err = b2.CheckUpgrade(context.Background())
	if err != nil {
		t.Fatalf("err: %v", err)
	}
	if did {
		t.Fatalf("should not have upgrade")
	}
}

func testBarrier_Upgrade_Rekey(t *testing.T, b1, b2 SecurityBarrier) {
	// Initialize the barrier
	key, _ := b1.GenerateKey(rand.Reader)
	b1.Initialize(context.Background(), key, nil, rand.Reader)
	err := b1.Unseal(context.Background(), key)
	if err != nil {
		t.Fatalf("err: %v", err)
	}
	err = b2.Unseal(context.Background(), key)
	if err != nil {
		t.Fatalf("err: %v", err)
	}

	// Rekey to a new key
	newKey, _ := b1.GenerateKey(rand.Reader)
	err = b1.Rekey(context.Background(), newKey)
	if err != nil {
		t.Fatalf("err: %v", err)
	}

	// Reload the master key
	err = b2.ReloadRootKey(context.Background())
	if err != nil {
		t.Fatalf("err: %v", err)
	}

	// Reload the keyring
	err = b2.ReloadKeyring(context.Background())
	if err != nil {
		t.Fatalf("err: %v", err)
	}
}<|MERGE_RESOLUTION|>--- conflicted
+++ resolved
@@ -11,119 +11,7 @@
 )
 
 func testBarrier(t *testing.T, b SecurityBarrier) {
-<<<<<<< HEAD
-	// Should not be initialized
-	init, err := b.Initialized(context.Background())
-	if err != nil {
-		t.Fatalf("err: %v", err)
-	}
-	if init {
-		t.Fatalf("should not be initialized")
-	}
-
-	// Should start sealed
-	sealed, err := b.Sealed()
-	if err != nil {
-		t.Fatalf("err: %v", err)
-	}
-	if !sealed {
-		t.Fatalf("should be sealed")
-	}
-
-	// Sealing should be a no-op
-	if err := b.Seal(); err != nil {
-		t.Fatalf("err: %v", err)
-	}
-
-	// All operations should fail
-	e := &logical.StorageEntry{Key: "test", Value: []byte("test")}
-	if err := b.Put(context.Background(), e); err != ErrBarrierSealed {
-		t.Fatalf("err: %v", err)
-	}
-	if _, err := b.Get(context.Background(), "test"); err != ErrBarrierSealed {
-		t.Fatalf("err: %v", err)
-	}
-	if err := b.Delete(context.Background(), "test"); err != ErrBarrierSealed {
-		t.Fatalf("err: %v", err)
-	}
-	if _, err := b.List(context.Background(), ""); err != ErrBarrierSealed {
-		t.Fatalf("err: %v", err)
-	}
-
-	// Get a new key
-	key, err := b.GenerateKey(rand.Reader)
-	if err != nil {
-		t.Fatalf("err: %v", err)
-	}
-
-	// Validate minimum key length
-	min, max := b.KeyLength()
-	if min < 16 {
-		t.Fatalf("minimum key size too small: %d", min)
-	}
-	if max < min {
-		t.Fatalf("maximum key size smaller than min")
-	}
-
-	// Unseal should not work
-	if err := b.Unseal(context.Background(), key); err != ErrBarrierNotInit {
-		t.Fatalf("err: %v", err)
-	}
-
-	// Initialize the vault
-	if err := b.Initialize(context.Background(), key, nil, rand.Reader); err != nil {
-		t.Fatalf("err: %v", err)
-	}
-
-	// Double Initialize should fail
-	if err := b.Initialize(context.Background(), key, nil, rand.Reader); err != ErrBarrierAlreadyInit {
-		t.Fatalf("err: %v", err)
-	}
-
-	// Should be initialized
-	init, err = b.Initialized(context.Background())
-	if err != nil {
-		t.Fatalf("err: %v", err)
-	}
-	if !init {
-		t.Fatalf("should be initialized")
-	}
-
-	// Should still be sealed
-	sealed, err = b.Sealed()
-	if err != nil {
-		t.Fatalf("err: %v", err)
-	}
-	if !sealed {
-		t.Fatalf("should sealed")
-	}
-
-	// Unseal should work
-	if err := b.Unseal(context.Background(), key); err != nil {
-		t.Fatalf("err: %v", err)
-	}
-
-	// Unseal should no-op when done twice
-	if err := b.Unseal(context.Background(), key); err != nil {
-		t.Fatalf("err: %v", err)
-	}
-
-	// Should no longer be sealed
-	sealed, err = b.Sealed()
-	if err != nil {
-		t.Fatalf("err: %v", err)
-	}
-	if sealed {
-		t.Fatalf("should be unsealed")
-	}
-
-	// Verify the master key
-	if err := b.VerifyRoot(key); err != nil {
-		t.Fatalf("err: %v", err)
-	}
-=======
 	err, e, key := testInitAndUnseal(t, b)
->>>>>>> 9338b5ad
 
 	// Operations should work
 	out, err := b.Get(context.Background(), "test")
