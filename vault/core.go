--- conflicted
+++ resolved
@@ -7,7 +7,6 @@
 	"crypto/x509"
 	"errors"
 	"fmt"
-	"github.com/hashicorp/vault/helper/metricsutil"
 	"net"
 	"net/http"
 	"net/url"
@@ -15,6 +14,8 @@
 	"sync"
 	"sync/atomic"
 	"time"
+
+	"github.com/hashicorp/vault/helper/metricsutil"
 
 	metrics "github.com/armon/go-metrics"
 	log "github.com/hashicorp/go-hclog"
@@ -565,46 +566,10 @@
 
 	// Setup the core
 	c := &Core{
-<<<<<<< HEAD
-		entCore:                          entCore{},
-		devToken:                         conf.DevToken,
-		physical:                         conf.Physical,
-		underlyingPhysical:               conf.Physical,
-		redirectAddr:                     conf.RedirectAddr,
-		clusterAddr:                      conf.ClusterAddr,
-		seal:                             conf.Seal,
-		router:                           NewRouter(),
-		sealed:                           new(uint32),
-		standby:                          true,
-		baseLogger:                       conf.Logger,
-		logger:                           conf.Logger.Named("core"),
-		defaultLeaseTTL:                  conf.DefaultLeaseTTL,
-		maxLeaseTTL:                      conf.MaxLeaseTTL,
-		cachingDisabled:                  conf.DisableCache,
-		clusterName:                      conf.ClusterName,
-		clusterListenerShutdownCh:        make(chan struct{}),
-		clusterListenerShutdownSuccessCh: make(chan struct{}),
-		clusterPeerClusterAddrsCache:     cache.New(3*HeartbeatInterval, time.Second),
-		enableMlock:                      !conf.DisableMlock,
-		rawEnabled:                       conf.EnableRaw,
-		replicationState:                 new(uint32),
-		rpcServerActive:                  new(uint32),
-		atomicPrimaryClusterAddrs:        new(atomic.Value),
-		atomicPrimaryFailoverAddrs:       new(atomic.Value),
-		localClusterPrivateKey:           new(atomic.Value),
-		localClusterCert:                 new(atomic.Value),
-		localClusterParsedCert:           new(atomic.Value),
-		activeNodeReplicationState:       new(uint32),
-		keepHALockOnStepDown:             new(uint32),
-		replicationFailure:               new(uint32),
-		disablePerfStandby:               true,
-		activeContextCancelFunc:          new(atomic.Value),
-		allLoggers:                       conf.AllLoggers,
-		builtinRegistry:                  conf.BuiltinRegistry,
-=======
 		entCore:                      entCore{},
 		devToken:                     conf.DevToken,
 		physical:                     conf.Physical,
+		underlyingPhysical:           conf.Physical,
 		redirectAddr:                 conf.RedirectAddr,
 		clusterAddr:                  conf.ClusterAddr,
 		seal:                         conf.Seal,
@@ -636,7 +601,6 @@
 		neverBecomeActive:            new(uint32),
 		clusterLeaderParams:          new(atomic.Value),
 		metricsHelper:                conf.MetricsHelper,
->>>>>>> b1d28402
 	}
 
 	atomic.StoreUint32(c.sealed, 1)
@@ -1410,7 +1374,6 @@
 		c.logger.Debug("runStandby done")
 	}
 
-<<<<<<< HEAD
 	// If the storage backend needs to be sealed
 	if unsealable, ok := c.underlyingPhysical.(physical.Unsealable); ok {
 		err := unsealable.Seal(context.Background())
@@ -1418,10 +1381,9 @@
 			return err
 		}
 	}
-=======
+
 	// Stop the cluster listener
 	c.stopClusterListener()
->>>>>>> b1d28402
 
 	c.logger.Debug("sealing barrier")
 	if err := c.barrier.Seal(); err != nil {
