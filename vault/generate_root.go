--- conflicted
+++ resolved
@@ -39,11 +39,7 @@
 type generateStandardRootToken struct{}
 
 func (g generateStandardRootToken) authenticate(ctx context.Context, c *Core, combinedKey []byte) error {
-<<<<<<< HEAD
-	rootKey, err := c.unsealKeyToRootKey(ctx, combinedKey)
-=======
-	masterKey, err := c.unsealKeyToMasterKeyPostUnseal(ctx, combinedKey)
->>>>>>> 0bc11e89
+	rootKey, err := c.unsealKeyToRootKeyPostUnseal(ctx, combinedKey)
 	if err != nil {
 		return errwrap.Wrapf("unable to authenticate: {{err}}", err)
 	}
